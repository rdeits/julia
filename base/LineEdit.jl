--- conflicted
+++ resolved
@@ -834,13 +834,8 @@
 end
 
 const escape_defaults = merge!(
-<<<<<<< HEAD
     {char(i) => nothing for i=vcat(1:26, 28:31)}, # Ignore control characters by default
-    { # And ignore other escape sequences by default
-=======
-    {char(i) => nothing for i=[1:26, 28:31]}, # Ignore control characters by default
     AnyDict( # And ignore other escape sequences by default
->>>>>>> 1224d7f5
     "\e*" => nothing,
     "\e[*" => nothing,
     # Also ignore extended escape sequences
