--- conflicted
+++ resolved
@@ -2572,7 +2572,6 @@
             if isa(ei,Expr)
                 res = inlining_pass(ei, sv, ast)
                 eargs[i] = res[1]
-<<<<<<< HEAD
             elseif isa(ei,AssignNode) && isa(ei.rhs,Expr)
                 res = inlining_pass(ei.rhs, sv, ast)
                 ei.rhs = res[1]
@@ -2580,15 +2579,6 @@
                 res = inlining_pass(ei.cond, sv, ast)
                 ei.cond = res[1]
             elseif isa(ei,ReturnNode) && isa(ei.expr,Expr)
-=======
-            elseif isa(ei,AssignNode)
-                res = inlining_pass(ei.rhs, sv, ast)
-                ei.rhs = res[1]
-            elseif isa(ei,GotoIfNotNode)
-                res = inlining_pass(ei.cond, sv, ast)
-                ei.cond = res[1]
-            elseif isa(ei,ReturnNode)
->>>>>>> a7e5b526
                 res = inlining_pass(ei.expr, sv, ast)
                 ei.expr = res[1]
             else
@@ -2996,11 +2986,7 @@
     end
 end
 
-<<<<<<< HEAD
 function elim_1_tupleref(ei::Expr, sv)
-=======
-function elim_1_tupleref(ei, sv)
->>>>>>> a7e5b526
     if is_known_call(ei, tupleref, sv) && length(ei.args)==3 &&
         isa(ei.args[3],Int)
         e1 = ei.args[2]
@@ -3082,13 +3068,8 @@
     end
 end
 
-<<<<<<< HEAD
 function replace_1_tupleref(ast, a::Expr, tupname, vals, sv, i0)
     if is_known_call(a, tupleref, sv) && symequal(a.args[2],tupname)
-=======
-function replace_1_tupleref(ast, a::ANY, tupname, vals, sv, i0)
-    if isa(a,Expr) && is_known_call(a, tupleref, sv) && symequal(a.args[2],tupname)
->>>>>>> a7e5b526
         val = vals[a.args[3]]
         if isa(val,SymbolNode) && a.typ <: val.typ && !typeseq(a.typ,val.typ)
             # original expression might have better type info than
@@ -3100,30 +3081,6 @@
                     break
                 end
             end
-<<<<<<< HEAD
-=======
-        end
-        return val
-    end
-    return a
-end
-
-function replace_tupleref!(ast, e::ANY, tupname, vals, sv, i0)
-    if isa(e,AssignNode)
-        replace_tupleref!(ast, e.rhs, tupname, vals, sv, 1)
-        e.rhs = replace_1_tupleref(ast, e.rhs, tupname, vals, sv, 1)
-    elseif isa(e,GotoIfNotNode)
-        replace_tupleref!(ast, e.cond, tupname, vals, sv, 1)
-        e.cond = replace_1_tupleref(ast, e.cond, tupname, vals, sv, 1)
-    elseif isa(e,ReturnNode)
-        replace_tupleref!(ast, e.expr, tupname, vals, sv, 1)
-        e.expr = replace_1_tupleref(ast, e.expr, tupname, vals, sv, 1)
-    elseif isa(e,Expr)
-        for i = i0:length(e.args)
-            a = e.args[i]
-            replace_tupleref!(ast, a, tupname, vals, sv, 1)
-            e.args[i] = replace_1_tupleref(ast, a, tupname, vals, sv, 1)
->>>>>>> a7e5b526
         end
         return val
     end
