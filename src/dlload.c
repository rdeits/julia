--- conflicted
+++ resolved
@@ -38,16 +38,9 @@
 
 extern char *julia_home;
 
-<<<<<<< HEAD
-uv_lib_t jl_load_dynamic_library(char *fname)
-{
-    uv_lib_t handle;
-    uv_err_t error;
-=======
 uv_lib_t *jl_load_dynamic_library(char *fname)
 {
     int error;
->>>>>>> 7f348c39
     char *modname, *ext;
     char path[PATHBUF];
     int i;
@@ -62,15 +55,6 @@
           &handle))
 			    jl_errorf("could not load base module", fname);
 #else
-<<<<<<< HEAD
-        handle = dlopen(NULL,RTLD_NOW);
-#endif
-        return handle;
-    }
-    else if (modname[0] == '/') {
-        uv_dlopen(modname,&handle);
-        if (handle != NULL) return handle;
-=======
         handle->handle = dlopen(NULL,RTLD_NOW);
 #endif
         goto done;
@@ -78,7 +62,6 @@
     else if (modname[0] == '/') {
         uv_dlopen(modname,handle);
         if (handle != NULL) goto done;
->>>>>>> 7f348c39
     }
     char *cwd;
 
@@ -93,21 +76,12 @@
                 strncat(path, "/usr/lib/", PATHBUF-1-strlen(path));
                 strncat(path, modname, PATHBUF-1-strlen(path));
                 strncat(path, ext, PATHBUF-1-strlen(path));
-<<<<<<< HEAD
-                error = uv_dlopen(path, &handle);
-                if (!error.code) return handle;
-                // if file exists but didn't load, show error details
-                struct stat sbuf;
-                if (stat(path, &sbuf) != -1) {
-                    JL_PRINTF(JL_STDERR, "%d\n", error.code);
-=======
                 error = uv_dlopen(path, handle);
                 if (!error) goto done;
                 // if file exists but didn't load, show error details
                 struct stat sbuf;
                 if (stat(path, &sbuf) != -1) {
                     JL_PRINTF(JL_STDERR, "%d\n", error);
->>>>>>> 7f348c39
                     jl_errorf("could not load module %s", fname);
                 }
             }
@@ -117,32 +91,17 @@
                 strncat(path, "/", PATHBUF-1-strlen(path));
                 strncat(path, modname, PATHBUF-1-strlen(path));
                 strncat(path, ext, PATHBUF-1-strlen(path));
-<<<<<<< HEAD
-                error = uv_dlopen(path, &handle);
-                if (!error.code) return handle;
-=======
                 error = uv_dlopen(path, handle);
                 if (!error) goto done;
->>>>>>> 7f348c39
             }
         }
         /* try loading from standard library path */
         strncpy(path, modname, PATHBUF-1);
         strncat(path, ext, PATHBUF-1-strlen(path));
-<<<<<<< HEAD
-        error = uv_dlopen(path, &handle);
-        if (!error.code) return handle;
-    }
-    assert(handle == NULL);
-
-    JL_PRINTF(JL_STDERR, "could not load module %s (%d:%d)", fname, error.code,error.sys_errno_);
-    jl_errorf("could not load module %s", fname);
-=======
         error = uv_dlopen(path, handle);
         if (!error) goto done;
     }
     assert(handle == NULL);
->>>>>>> 7f348c39
 
 fail:
     JL_PRINTF(JL_STDERR, "could not load module %s (%d): %s", fname, handle->errmsg!=NULL?handle->errmsg:"");
@@ -160,32 +119,12 @@
     return ptr;
 }
 
-<<<<<<< HEAD
-void JL_PRINTF() {
-JL_PRINTF(JL_STDERR, "could not load module");
-}
-
-void *jl_dlsym_e(uv_lib_t handle, char *symbol) {
-    void *ptr;
-    uv_err_t error=uv_dlsym(handle, symbol, &ptr);
-    if(error.code) ptr=NULL;
-    return ptr;
-}
-
-void *jl_dlsym(uv_lib_t handle, char *symbol)
-{
-    void *ptr;
-    uv_err_t error = uv_dlsym(handle, symbol, &ptr);
-    if (error.code != 0) {
-        jl_errorf("Error: Symbol Could not be found %s (%d:%d)\n", symbol ,error.code, error.sys_errno_);
-=======
 void *jl_dlsym(uv_lib_t *handle, char *symbol)
 {
     void *ptr;
     int  error = uv_dlsym(handle, symbol, &ptr);
     if (error != 0) {
         JL_PRINTF(JL_STDERR, "symbol could not be found %s (%d): %s", symbol, error, handle->errmsg!=NULL?handle->errmsg:"");
->>>>>>> 7f348c39
     }
     return ptr;
 }